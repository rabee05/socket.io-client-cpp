--- conflicted
+++ resolved
@@ -10,11 +10,8 @@
 1. Use `git clone --recurse-submodules https://github.com/socketio/socket.io-client-cpp.git` to clone your local repo.
 2. Add `./lib/asio/asio/include`, `./lib/websocketpp` and `./lib/rapidjson/include` to headers search path.
 3. Include all files under `./src` in your project, add `sio_client.cpp`,`sio_socket.cpp`,`internal/sio_client_impl.cpp`, `internal/sio_packet.cpp` to source list.
-<<<<<<< HEAD
 4. Add `BOOST_DATE_TIME_NO_LIB`, `BOOST_REGEX_NO_LIB`, `ASIO_STANDALONE`, `_WEBSOCKETPP_CPP11_STL_` and `_WEBSOCKETPP_CPP11_FUNCTIONAL_` to the preprocessor definitions
 5. Include `sio_client.h` in your client code where you want to use it.
-=======
-4. Include `sio_client.h` in your client code where you want to use it.
 
 ### With vcpkg
 
@@ -28,5 +25,4 @@
 vcpkg install socket-io-client
 ```
 
-The Socket.IO client port in vcpkg is kept up to date by Microsoft team members and community contributors. If the version is out of date, please [create an issue or pull request](https://github.com/Microsoft/vcpkg) on the vcpkg repository.
->>>>>>> d8234285
+The Socket.IO client port in vcpkg is kept up to date by Microsoft team members and community contributors. If the version is out of date, please [create an issue or pull request](https://github.com/Microsoft/vcpkg) on the vcpkg repository.